--- conflicted
+++ resolved
@@ -27,10 +27,12 @@
     basestring = (bytes, str)
     def ntob(n, encoding='ISO-8859-1'):
         """Return the given native string as a byte string in the given encoding."""
+        assert_native(n)
         # In Python 3, the native string type is unicode
         return n.encode(encoding)
     def ntou(n, encoding='ISO-8859-1'):
         """Return the given native string as a unicode string with the given encoding."""
+        assert_native(n)
         # In Python 3, the native string type is unicode
         return n
     def tonative(n, encoding='ISO-8859-1'):
@@ -52,12 +54,14 @@
     basestring = basestring
     def ntob(n, encoding='ISO-8859-1'):
         """Return the given native string as a byte string in the given encoding."""
+        assert_native(n)
         # In Python 2, the native string type is bytes. Assume it's already
         # in the given encoding, which for ISO-8859-1 is almost always what
         # was intended.
         return n
     def ntou(n, encoding='ISO-8859-1'):
         """Return the given native string as a unicode string with the given encoding."""
+        assert_native(n)
         # In Python 2, the native string type is bytes.
         # First, check for the special encoding 'escape'. The test suite uses this
         # to signal that it wants to pass a string with embedded \uXXXX escapes,
@@ -86,8 +90,6 @@
     # bytes:
     BytesIO = StringIO
 
-<<<<<<< HEAD
-=======
 def assert_native(n):
     if not isinstance(n, nativestr):
         raise TypeError("n must be a native str (got %s)" % type(n).__name__)
@@ -97,7 +99,6 @@
         str = str.encode(encoding)
     return str
 
->>>>>>> d8d7acb2
 try:
     set = set
 except NameError:
